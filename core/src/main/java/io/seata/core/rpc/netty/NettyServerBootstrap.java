/*
 *  Copyright 1999-2019 Seata.io Group.
 *
 *  Licensed under the Apache License, Version 2.0 (the "License");
 *  you may not use this file except in compliance with the License.
 *  You may obtain a copy of the License at
 *
 *       http://www.apache.org/licenses/LICENSE-2.0
 *
 *  Unless required by applicable law or agreed to in writing, software
 *  distributed under the License is distributed on an "AS IS" BASIS,
 *  WITHOUT WARRANTIES OR CONDITIONS OF ANY KIND, either express or implied.
 *  See the License for the specific language governing permissions and
 *  limitations under the License.
 */
package io.seata.core.rpc.netty;

import java.net.InetSocketAddress;
import java.net.SocketException;
import java.util.concurrent.TimeUnit;
import java.util.concurrent.atomic.AtomicBoolean;

import io.netty.bootstrap.ServerBootstrap;
import io.netty.channel.Channel;
import io.netty.channel.ChannelHandler;
import io.netty.channel.ChannelInitializer;
import io.netty.channel.ChannelOption;
import io.netty.channel.EventLoopGroup;
import io.netty.channel.WriteBufferWaterMark;
import io.netty.channel.epoll.EpollEventLoopGroup;
import io.netty.channel.nio.NioEventLoopGroup;
import io.netty.channel.socket.SocketChannel;
import io.netty.handler.timeout.IdleStateHandler;
import io.seata.common.XID;
import io.seata.common.thread.NamedThreadFactory;
import io.seata.config.ConfigurationFactory;
import io.seata.core.rpc.RemotingBootstrap;
import io.seata.core.rpc.netty.v1.ProtocolV1Decoder;
import io.seata.core.rpc.netty.v1.ProtocolV1Encoder;
import io.seata.discovery.registry.RegistryFactory;
import org.slf4j.Logger;
import org.slf4j.LoggerFactory;

import static io.seata.common.DefaultValues.SERVICE_DEFAULT_PORT;
import static io.seata.core.constants.ConfigurationKeys.SERVER_SERVICE_PORT_CAMEL;

/**
 * Rpc server bootstrap.
 *
 * @author zhangchenghui.dev@gmail.com
 * @since 1.1.0
 */
public class NettyServerBootstrap implements RemotingBootstrap {

    private static final Logger LOGGER = LoggerFactory.getLogger(NettyServerBootstrap.class);
    private final ServerBootstrap serverBootstrap = new ServerBootstrap();
    private final EventLoopGroup eventLoopGroupWorker;
    private final EventLoopGroup eventLoopGroupBoss;
    private final NettyServerConfig nettyServerConfig;
    private ChannelHandler[] channelHandlers;
    private int listenPort;
    private final AtomicBoolean initialized = new AtomicBoolean(false);

    public NettyServerBootstrap(NettyServerConfig nettyServerConfig) {
        this.nettyServerConfig = nettyServerConfig;
        if (NettyServerConfig.enableEpoll()) {
            this.eventLoopGroupBoss = new EpollEventLoopGroup(nettyServerConfig.getBossThreadSize(),
                new NamedThreadFactory(nettyServerConfig.getBossThreadPrefix(), nettyServerConfig.getBossThreadSize()));
            this.eventLoopGroupWorker = new EpollEventLoopGroup(nettyServerConfig.getServerWorkerThreads(),
                new NamedThreadFactory(nettyServerConfig.getWorkerThreadPrefix(),
                    nettyServerConfig.getServerWorkerThreads()));
        } else {
            this.eventLoopGroupBoss = new NioEventLoopGroup(nettyServerConfig.getBossThreadSize(),
                new NamedThreadFactory(nettyServerConfig.getBossThreadPrefix(), nettyServerConfig.getBossThreadSize()));
            this.eventLoopGroupWorker = new NioEventLoopGroup(nettyServerConfig.getServerWorkerThreads(),
                new NamedThreadFactory(nettyServerConfig.getWorkerThreadPrefix(),
                    nettyServerConfig.getServerWorkerThreads()));
        }
    }

    /**
     * Sets channel handlers.
     *
     * @param handlers the handlers
     */
    protected void setChannelHandlers(final ChannelHandler... handlers) {
        if (handlers != null) {
            channelHandlers = handlers;
        }
    }

    /**
     * Add channel pipeline last.
     *
     * @param channel  the channel
     * @param handlers the handlers
     */
    private void addChannelPipelineLast(Channel channel, ChannelHandler... handlers) {
        if (channel != null && handlers != null) {
            channel.pipeline().addLast(handlers);
        }
    }

    /**
     * use for mock
     *
     * @param listenPort the listen port
     */
    public void setListenPort(int listenPort) {
        if (listenPort <= 0) {
            throw new IllegalArgumentException("listen port: " + listenPort + " is invalid!");
        }
        this.listenPort = listenPort;
    }

    /**
     * Gets listen port.
     *
     * @return the listen port
     */
    public int getListenPort() {
        if (listenPort != 0) {
            return listenPort;
        }
        String strPort = ConfigurationFactory.getInstance().getConfig(SERVER_SERVICE_PORT_CAMEL);
        int port = 0;
        try {
            port = Integer.parseInt(strPort);
        } catch (NumberFormatException exx) {
            LOGGER.error("server service port set error:{}", exx.getMessage());
        }
        if (port <= 0) {
            LOGGER.error("listen port: {} is invalid, will use default port:{}", port, SERVICE_DEFAULT_PORT);
            port = SERVICE_DEFAULT_PORT;
        }
        listenPort = port;
        return port;
    }

    @Override
    public void start() {
        int port = getListenPort();
        this.serverBootstrap.group(this.eventLoopGroupBoss, this.eventLoopGroupWorker)
            .channel(NettyServerConfig.SERVER_CHANNEL_CLAZZ)
            .option(ChannelOption.SO_BACKLOG, nettyServerConfig.getSoBackLogSize())
            .option(ChannelOption.SO_REUSEADDR, true)
            .childOption(ChannelOption.SO_KEEPALIVE, true)
            .childOption(ChannelOption.TCP_NODELAY, true)
            .childOption(ChannelOption.SO_SNDBUF, nettyServerConfig.getServerSocketSendBufSize())
            .childOption(ChannelOption.SO_RCVBUF, nettyServerConfig.getServerSocketResvBufSize())
            .childOption(ChannelOption.WRITE_BUFFER_WATER_MARK,
                new WriteBufferWaterMark(nettyServerConfig.getWriteBufferLowWaterMark(),
                    nettyServerConfig.getWriteBufferHighWaterMark()))
            .localAddress(new InetSocketAddress(port))
            .childHandler(new ChannelInitializer<SocketChannel>() {
                @Override
                public void initChannel(SocketChannel ch) {
                    ch.pipeline().addLast(new IdleStateHandler(nettyServerConfig.getChannelMaxReadIdleSeconds(), 0, 0))
                        .addLast(new ProtocolV1Decoder())
                        .addLast(new ProtocolV1Encoder());
                    if (channelHandlers != null) {
                        addChannelPipelineLast(ch, channelHandlers);
                    }

                }
            });

        try {
            this.serverBootstrap.bind(port).sync();
            XID.setPort(port);
            LOGGER.info("Server started, service listen port: {}", getListenPort());
            RegistryFactory.getInstance().register(new InetSocketAddress(XID.getIpAddress(), XID.getPort()));
            initialized.set(true);
        } catch (SocketException se) {
            throw new RuntimeException("Server start failed, the listen port: " + getListenPort(), se);
        } catch (Exception exx) {
            throw new RuntimeException("Server start failed", exx);
        }
    }

    @Override
    public void shutdown() {
        try {
            if (LOGGER.isInfoEnabled()) {
                LOGGER.info("Shutting server down, the listen port: {}", XID.getPort());
            }
            if (initialized.get()) {
                RegistryFactory.getInstance().unregister(new InetSocketAddress(XID.getIpAddress(), XID.getPort()));
                RegistryFactory.getInstance().close();
                //wait a few seconds for server transport
                TimeUnit.SECONDS.sleep(nettyServerConfig.getServerShutdownWaitTime());
            }

            this.eventLoopGroupBoss.shutdownGracefully();
            this.eventLoopGroupWorker.shutdownGracefully();
        } catch (Exception exx) {
<<<<<<< HEAD
            LOGGER.error("shutdown execute error:{}", exx.getMessage(), exx);
=======
            LOGGER.error("shutdown execute error: {}", exx.getMessage(), exx);
>>>>>>> 76b3e88d
        }
    }
}<|MERGE_RESOLUTION|>--- conflicted
+++ resolved
@@ -194,11 +194,7 @@
             this.eventLoopGroupBoss.shutdownGracefully();
             this.eventLoopGroupWorker.shutdownGracefully();
         } catch (Exception exx) {
-<<<<<<< HEAD
-            LOGGER.error("shutdown execute error:{}", exx.getMessage(), exx);
-=======
             LOGGER.error("shutdown execute error: {}", exx.getMessage(), exx);
->>>>>>> 76b3e88d
         }
     }
 }
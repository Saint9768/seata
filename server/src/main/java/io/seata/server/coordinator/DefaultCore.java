--- conflicted
+++ resolved
@@ -150,13 +150,8 @@
         // just lock changeStatus
 
         boolean shouldCommit = SessionHolder.lockAndExecute(globalSession, () -> {
-<<<<<<< HEAD
-            // Highlight: Firstly, close the session, then no more branch can be registered.
-            if (globalSession.getStatus() == GlobalStatus.Begin) {
-=======
             if (globalSession.getStatus() == GlobalStatus.Begin) {
                 // Highlight: Firstly, close the session, then no more branch can be registered.
->>>>>>> a3f8dce0
                 globalSession.closeAndClean();
                 if (globalSession.canBeCommittedAsync()) {
                     globalSession.asyncCommit();

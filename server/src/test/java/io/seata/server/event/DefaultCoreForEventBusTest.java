--- conflicted
+++ resolved
@@ -115,16 +115,10 @@
 
             //we need sleep for a short while because default canBeCommittedAsync() is true
             subscriber.getDownLatch().await();
-<<<<<<< HEAD
-            Assertions.assertEquals(1, subscriber.getEventCounters().get(GlobalStatus.Begin).get());
-            Assertions.assertEquals(1, subscriber.getEventCounters().get(GlobalStatus.AsyncCommitting).get());
-            Assertions.assertEquals(1, subscriber.getEventCounters().get(GlobalStatus.Committed).get());
-=======
             Assertions.assertEquals(1, subscriber.getEventCounters().get(GlobalStatus.Begin.name()).get());
             Assertions.assertEquals(1, subscriber.getEventCounters().get(GlobalStatus.AsyncCommitting.name()).get());
             // after event and sync event
             Assertions.assertEquals(2, subscriber.getEventCounters().get(GlobalStatus.Committed.name()).get());
->>>>>>> a05e5d9c
 
             //start and rollback transaction
             subscriber.setDownLatch(new CountDownLatch(3));

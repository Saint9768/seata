/*
 *  Copyright 1999-2019 Seata.io Group.
 *
 *  Licensed under the Apache License, Version 2.0 (the "License");
 *  you may not use this file except in compliance with the License.
 *  You may obtain a copy of the License at
 *
 *       http://www.apache.org/licenses/LICENSE-2.0
 *
 *  Unless required by applicable law or agreed to in writing, software
 *  distributed under the License is distributed on an "AS IS" BASIS,
 *  WITHOUT WARRANTIES OR CONDITIONS OF ANY KIND, either express or implied.
 *  See the License for the specific language governing permissions and
 *  limitations under the License.
 */
package io.seata.server.coordinator;

import java.io.IOException;
import java.time.Duration;
import java.util.Collection;
import java.util.concurrent.ExecutorService;
import java.util.concurrent.TimeUnit;
import java.util.concurrent.TimeoutException;
import java.util.stream.Stream;

import io.netty.channel.Channel;
import io.seata.common.XID;
import io.seata.common.loader.EnhancedServiceLoader;
import io.seata.common.util.DurationUtil;
import io.seata.common.util.NetUtil;
import io.seata.common.util.ReflectionUtil;
import io.seata.config.Configuration;
import io.seata.config.ConfigurationFactory;
import io.seata.core.constants.ConfigurationKeys;
import io.seata.core.exception.TransactionException;
import io.seata.core.model.BranchStatus;
import io.seata.core.model.BranchType;
import io.seata.core.protocol.RpcMessage;
import io.seata.core.protocol.transaction.BranchCommitRequest;
import io.seata.core.protocol.transaction.BranchCommitResponse;
import io.seata.core.protocol.transaction.BranchRollbackRequest;
import io.seata.core.protocol.transaction.BranchRollbackResponse;
import io.seata.core.rpc.RemotingServer;
import io.seata.core.rpc.processor.RemotingProcessor;
import io.seata.core.store.StoreMode;
import io.seata.server.metrics.MetricsManager;
import io.seata.server.session.GlobalSession;
import io.seata.server.session.SessionHolder;
import io.seata.server.util.StoreUtil;
import org.junit.jupiter.api.AfterAll;
import org.junit.jupiter.api.AfterEach;
import org.junit.jupiter.api.Assertions;
import org.junit.jupiter.api.BeforeAll;
import org.junit.jupiter.api.BeforeEach;
import org.junit.jupiter.api.Disabled;
import org.junit.jupiter.api.Test;
import org.junit.jupiter.api.condition.DisabledOnJre;
import org.junit.jupiter.api.condition.JRE;
import org.junit.jupiter.params.ParameterizedTest;
import org.junit.jupiter.params.provider.Arguments;
import org.junit.jupiter.params.provider.MethodSource;
import org.springframework.boot.test.context.SpringBootTest;
import org.springframework.context.ApplicationContext;

import static io.seata.common.DefaultValues.DEFAULT_SESSION_STORE_FILE_DIR;
import static java.io.File.separator;
/**
 * The type DefaultCoordinator test.
 *
 * @author leizhiyuan
 */
@SpringBootTest
public class DefaultCoordinatorTest {
    private static DefaultCoordinator defaultCoordinator;

    private static final String applicationId = "demo-child-app";

    private static final String txServiceGroup = "default_tx_group";

    private static final String txName = "tx-1";

    private static final int timeout = 3000;

    private static final String resourceId = "tb_1";

    private static final String clientId = "c_1";

    private static final String lockKeys_1 = "tb_1:11";

    private static final String lockKeys_2 = "tb_1:12";

    private static final String applicationData = "{\"data\":\"test\"}";

    private static DefaultCore core;

    private static final Configuration CONFIG = ConfigurationFactory.getInstance();

    @BeforeAll
    public static void beforeClass(ApplicationContext context) throws Exception {
        EnhancedServiceLoader.unload(AbstractCore.class);
        XID.setIpAddress(NetUtil.getLocalIp());
        RemotingServer remotingServer = new MockServerMessageSender();
<<<<<<< HEAD
        defaultCoordinator = DefaultCoordinator.getInstance(null);
=======
        defaultCoordinator =DefaultCoordinator.getInstance(remotingServer);
>>>>>>> 09832bd2
        defaultCoordinator.setRemotingServer(remotingServer);
        core = new DefaultCore(remotingServer);
    }

    @BeforeEach
    public void tearUp() throws IOException {
        deleteAndCreateDataFile();
    }

    @Test
    public void branchCommit() throws TransactionException {
        BranchStatus result = null;
        String xid = null;
        GlobalSession globalSession = null;
        try {
            xid = core.begin(applicationId, txServiceGroup, txName, timeout);
            Long branchId = core.branchRegister(BranchType.AT, resourceId, clientId, xid, applicationData, lockKeys_1);
            globalSession = SessionHolder.findGlobalSession(xid);
            result = core.branchCommit(globalSession, globalSession.getBranch(branchId));
        } catch (TransactionException e) {
            Assertions.fail(e.getMessage());
        }
        Assertions.assertEquals(result, BranchStatus.PhaseTwo_Committed);
        globalSession = SessionHolder.findGlobalSession(xid);
        Assertions.assertNotNull(globalSession);
        globalSession.end();
    }

    @Disabled
    @ParameterizedTest
    @MethodSource("xidAndBranchIdProviderForRollback")
    public void branchRollback(String xid, Long branchId) {
        BranchStatus result = null;
        GlobalSession globalSession = SessionHolder.findGlobalSession(xid);
        try {
            result = core.branchRollback(globalSession, globalSession.getBranch(branchId));
        } catch (TransactionException e) {
            Assertions.fail(e.getMessage());
        }
        Assertions.assertEquals(result, BranchStatus.PhaseTwo_Rollbacked);
    }


    @Test
    public void test_handleRetryRollbacking() throws TransactionException, InterruptedException {

        String xid = core.begin(applicationId, txServiceGroup, txName, 10);
        Long branchId = core.branchRegister(BranchType.AT, "abcd", clientId, xid, applicationData, lockKeys_2);

        Assertions.assertNotNull(branchId);

        Thread.sleep(100);
        defaultCoordinator.timeoutCheck();
        defaultCoordinator.handleRetryRollbacking();

        GlobalSession globalSession = SessionHolder.findGlobalSession(xid);
        Assertions.assertNull(globalSession);

    }

    @Test
    @DisabledOnJre(JRE.JAVA_17) // `ReflectionUtil.modifyStaticFinalField` does not supported java17
    public void test_handleRetryRollbackingTimeOut() throws TransactionException, InterruptedException, NoSuchFieldException, IllegalAccessException {
        String xid = core.begin(applicationId, txServiceGroup, txName, 10);
        Long branchId = core.branchRegister(BranchType.AT, "abcd", clientId, xid, applicationData, lockKeys_2);

        GlobalSession globalSession = SessionHolder.findGlobalSession(xid);
        Assertions.assertNotNull(globalSession);
        Assertions.assertNotNull(globalSession.getBranchSessions());
        Assertions.assertNotNull(branchId);

        ReflectionUtil.modifyStaticFinalField(defaultCoordinator.getClass(), "MAX_ROLLBACK_RETRY_TIMEOUT", Duration.ofMillis(10));
        ReflectionUtil.modifyStaticFinalField(defaultCoordinator.getClass(), "ROLLBACK_RETRY_TIMEOUT_UNLOCK_ENABLE", false);
        TimeUnit.MILLISECONDS.sleep(100);
        defaultCoordinator.timeoutCheck();
        defaultCoordinator.handleRetryRollbacking();
        int lockSize = globalSession.getBranchSessions().get(0).getLockHolder().size();
        try {
            Assertions.assertTrue(lockSize > 0);
        } finally {
            globalSession.closeAndClean();
            ReflectionUtil.modifyStaticFinalField(defaultCoordinator.getClass(), "MAX_ROLLBACK_RETRY_TIMEOUT",
                ConfigurationFactory.getInstance().getDuration(ConfigurationKeys.MAX_ROLLBACK_RETRY_TIMEOUT, DurationUtil.DEFAULT_DURATION, 100));
        }
    }

    @Test
    @DisabledOnJre(JRE.JAVA_17) // `ReflectionUtil.modifyStaticFinalField` does not supported java17
    public void test_handleRetryRollbackingTimeOut_unlock() throws TransactionException, InterruptedException,
        NoSuchFieldException, IllegalAccessException {
        String xid = core.begin(applicationId, txServiceGroup, txName, 10);
        Long branchId = core.branchRegister(BranchType.AT, "abcd", clientId, xid, applicationData, lockKeys_2);

        GlobalSession globalSession = SessionHolder.findGlobalSession(xid);
        Assertions.assertNotNull(globalSession);
        Assertions.assertNotNull(globalSession.getBranchSessions());
        Assertions.assertNotNull(branchId);

        ReflectionUtil.modifyStaticFinalField(defaultCoordinator.getClass(), "MAX_ROLLBACK_RETRY_TIMEOUT", Duration.ofMillis(10));
        ReflectionUtil.modifyStaticFinalField(defaultCoordinator.getClass(), "ROLLBACK_RETRY_TIMEOUT_UNLOCK_ENABLE", true);
        TimeUnit.MILLISECONDS.sleep(100);

        defaultCoordinator.timeoutCheck();
        defaultCoordinator.handleRetryRollbacking();

        int lockSize = globalSession.getBranchSessions().get(0).getLockHolder().size();
        try {
            Assertions.assertTrue(lockSize == 0);
        } finally {
            globalSession.closeAndClean();
            ReflectionUtil.modifyStaticFinalField(defaultCoordinator.getClass(), "MAX_ROLLBACK_RETRY_TIMEOUT",
                ConfigurationFactory.getInstance().getDuration(ConfigurationKeys.MAX_ROLLBACK_RETRY_TIMEOUT, DurationUtil.DEFAULT_DURATION, 100));
        }
    }

    @AfterAll
    public static void afterClass() throws Exception {

        Collection<GlobalSession> globalSessions = SessionHolder.getRootSessionManager().allSessions();
        Collection<GlobalSession> asyncGlobalSessions = SessionHolder.getAsyncCommittingSessionManager().allSessions();
        for (GlobalSession asyncGlobalSession : asyncGlobalSessions) {
            asyncGlobalSession.closeAndClean();
        }
        for (GlobalSession globalSession : globalSessions) {
            globalSession.closeAndClean();
        }
    }

    private static void deleteAndCreateDataFile() throws IOException {
        StoreUtil.deleteDataFile();
        SessionHolder.init(StoreMode.FILE.name());
    }

    @AfterEach
    public void tearDown() throws IOException {
        MetricsManager.get().getRegistry().clearUp();
        StoreUtil.deleteDataFile();
    }

    static Stream<Arguments> xidAndBranchIdProviderForRollback() throws Exception {
        String xid = core.begin(applicationId, txServiceGroup, txName, timeout);
        Long branchId = core.branchRegister(BranchType.AT, resourceId, clientId, xid, applicationData, lockKeys_2);
        return Stream.of(
            Arguments.of(xid, branchId)
        );
    }


    public static class MockServerMessageSender implements RemotingServer {

        @Override
        public Object sendSyncRequest(String resourceId, String clientId, Object message) throws TimeoutException {
            if (message instanceof BranchCommitRequest) {
                final BranchCommitResponse branchCommitResponse = new BranchCommitResponse();
                branchCommitResponse.setBranchStatus(BranchStatus.PhaseTwo_Committed);
                return branchCommitResponse;
            } else if (message instanceof BranchRollbackRequest) {
                final BranchRollbackResponse branchRollbackResponse = new BranchRollbackResponse();
                branchRollbackResponse.setBranchStatus(BranchStatus.PhaseTwo_Rollbacked);
                return branchRollbackResponse;
            } else {
                return null;
            }
        }

        @Override
        public Object sendSyncRequest(Channel clientChannel, Object message) throws TimeoutException {
            return null;
        }

        @Override
        public void sendAsyncRequest(Channel channel, Object msg) {

        }

        @Override
        public void sendAsyncResponse(RpcMessage request, Channel channel, Object msg) {

        }

        @Override
        public void registerProcessor(int messageType, RemotingProcessor processor, ExecutorService executor) {

        }
    }
}<|MERGE_RESOLUTION|>--- conflicted
+++ resolved
@@ -100,11 +100,7 @@
         EnhancedServiceLoader.unload(AbstractCore.class);
         XID.setIpAddress(NetUtil.getLocalIp());
         RemotingServer remotingServer = new MockServerMessageSender();
-<<<<<<< HEAD
-        defaultCoordinator = DefaultCoordinator.getInstance(null);
-=======
-        defaultCoordinator =DefaultCoordinator.getInstance(remotingServer);
->>>>>>> 09832bd2
+        defaultCoordinator = DefaultCoordinator.getInstance(remotingServer);
         defaultCoordinator.setRemotingServer(remotingServer);
         core = new DefaultCore(remotingServer);
     }

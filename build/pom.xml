<?xml version="1.0" encoding="UTF-8"?>
<!--
  ~  Copyright 1999-2019 Seata.io Group.
  ~
  ~  Licensed under the Apache License, Version 2.0 (the "License");
  ~  you may not use this file except in compliance with the License.
  ~  You may obtain a copy of the License at
  ~
  ~       https://www.apache.org/licenses/LICENSE-2.0
  ~
  ~  Unless required by applicable law or agreed to in writing, software
  ~  distributed under the License is distributed on an "AS IS" BASIS,
  ~  WITHOUT WARRANTIES OR CONDITIONS OF ANY KIND, either express or implied.
  ~  See the License for the specific language governing permissions and
  ~  limitations under the License.
  -->
<project xmlns="http://maven.apache.org/POM/4.0.0"
         xmlns:xsi="http://www.w3.org/2001/XMLSchema-instance"
         xsi:schemaLocation="http://maven.apache.org/POM/4.0.0 http://maven.apache.org/xsd/maven-4.0.0.xsd">
    <modelVersion>4.0.0</modelVersion>

    <groupId>io.seata</groupId>
    <artifactId>seata-build</artifactId>
    <packaging>pom</packaging>
    <version>${revision}</version>

    <name>Seata Build ${project.version}</name>

    <licenses>
        <license>
            <name>Apache License, Version 2.0</name>
            <url>https://www.apache.org/licenses/LICENSE-2.0</url>
            <distribution>repo</distribution>
        </license>
    </licenses>

    <organization>
        <name>Seata</name>
        <url>https://github.com/seata</url>
    </organization>

    <url>https://seata.io</url>

    <developers>
        <developer>
            <id>Seata</id>
            <name>Seata</name>
            <url>https://seata.io</url>
            <email>dev-seata@googlegroups.com</email>
        </developer>
    </developers>

    <issueManagement>
        <system>github</system>
        <url>https://github.com/seata/seata/issues</url>
    </issueManagement>

    <scm>
        <url>git@github.com:seata/seata.git</url>
        <connection>scm:git@github.com:seata/seata.git</connection>
        <developerConnection>scm:git@github.com:seata/seata.git</developerConnection>
    </scm>

    <properties>
        <!-- seata version -->
<<<<<<< HEAD
        <revision>1.5.0-Raft-SNAPSHOT</revision>
=======
        <revision>1.5.2-SNAPSHOT</revision>
>>>>>>> 95a89d57

        <!-- Compiler settings properties -->
        <java.version>1.8</java.version>
        <maven.compiler.source>${java.version}</maven.compiler.source>
        <maven.compiler.target>${java.version}</maven.compiler.target>
        <project.build.sourceEncoding>UTF-8</project.build.sourceEncoding>
        <project.reporting.outputEncoding>UTF-8</project.reporting.outputEncoding>

        <!-- The version of spring-boot for 'spring-boot-dependencies' and 'spring-boot-maven-plugin' -->
        <spring-boot.version>2.4.13</spring-boot.version>
        <spring-framework.version>5.3.18</spring-framework.version>

        <!-- Maven plugin versions -->
        <!-- Build -->
        <easyj-maven-plugin.version>0.5.6</easyj-maven-plugin.version>
        <maven-clean-plugin.version>3.1.0</maven-clean-plugin.version>
        <!-- Compiler -->
        <maven-compiler-plugin.version>3.8.1</maven-compiler-plugin.version>
        <protobuf-maven-plugin.version>0.5.0</protobuf-maven-plugin.version>
        <kotlin-maven-plugin.version>1.3.72</kotlin-maven-plugin.version>
        <!-- Check -->
        <maven-pmd-plugin.version>3.8</maven-pmd-plugin.version>
        <p3c-pmd.version>1.3.6</p3c-pmd.version>
        <maven-javadoc-plugin.version>3.0.0</maven-javadoc-plugin.version>
        <license-maven-plugin.version>3.0</license-maven-plugin.version>
        <mojo-license-maven-plugin.version>1.20</mojo-license-maven-plugin.version>
        <maven-checkstyle-plugin.version>3.1.1</maven-checkstyle-plugin.version>
        <maven-enforcer-plugin.version>3.0.0-M3</maven-enforcer-plugin.version>
        <!-- Test -->
        <maven-surefire-plugin.version>3.0.0-M5</maven-surefire-plugin.version>
        <jacoco-maven-plugin.version>0.8.7</jacoco-maven-plugin.version>
        <!-- Packaging -->
        <maven-source-plugin.version>2.2.1</maven-source-plugin.version>
        <maven-resources-plugin.version>3.2.0</maven-resources-plugin.version>
        <maven-jar-plugin.version>3.2.2</maven-jar-plugin.version>
        <maven-shade-plugin.version>2.4.3</maven-shade-plugin.version>
        <maven-dependency-plugin.version>3.0.2</maven-dependency-plugin.version>
        <maven-assembly-plugin.version>3.0.0</maven-assembly-plugin.version>
        <jib-maven-plugin.version>2.3.0</jib-maven-plugin.version>
        <!-- Deploy && GPG -->
        <maven-deploy-plugin.version>2.8.2</maven-deploy-plugin.version>
        <nexus-staging-maven-plugin.version>1.6.7</nexus-staging-maven-plugin.version>
        <maven-gpg-plugin.version>1.6</maven-gpg-plugin.version>
        <!-- Other -->
        <maven-antrun-plugin.version>1.8</maven-antrun-plugin.version>
        <os-maven-plugin.version>1.5.0.Final</os-maven-plugin.version>

        <!-- Default values of the Maven plugins -->
        <checkstyle.skip>true</checkstyle.skip>
        <license.skip>true</license.skip>
        <maven.test.skip>false</maven.test.skip>
        <maven.surefire.argLine></maven.surefire.argLine>
        <gpg.keyname>A1C4DAB9B220DBA0C277E945D6A1420D747D1EE0</gpg.keyname>

        <!-- For docker image-->
        <image.publish.skip>true</image.publish.skip>
        <image.tags>latest</image.tags>
    </properties>

    <build>
        <pluginManagement>
            <plugins>
                <plugin>
                    <groupId>org.apache.maven.plugins</groupId>
                    <artifactId>maven-deploy-plugin</artifactId>
                    <version>${maven-deploy-plugin.version}</version>
                </plugin>
                <plugin>
                    <groupId>org.apache.maven.plugins</groupId>
                    <artifactId>maven-shade-plugin</artifactId>
                    <version>${maven-shade-plugin.version}</version>
                </plugin>
                <plugin>
                    <groupId>org.apache.maven.plugins</groupId>
                    <artifactId>maven-dependency-plugin</artifactId>
                    <version>${maven-dependency-plugin.version}</version>
                </plugin>
                <plugin>
                    <groupId>org.apache.maven.plugins</groupId>
                    <artifactId>maven-checkstyle-plugin</artifactId>
                    <version>${maven-checkstyle-plugin.version}</version>
                </plugin>
                <plugin>
                    <groupId>org.apache.maven.plugins</groupId>
                    <artifactId>maven-javadoc-plugin</artifactId>
                    <version>${maven-javadoc-plugin.version}</version>
                </plugin>
                <plugin>
                    <groupId>org.xolstice.maven.plugins</groupId>
                    <artifactId>protobuf-maven-plugin</artifactId>
                    <version>${protobuf-maven-plugin.version}</version>
                </plugin>
                <plugin>
                    <groupId>com.mycila</groupId>
                    <artifactId>license-maven-plugin</artifactId>
                    <version>${license-maven-plugin.version}</version>
                </plugin>
                <plugin>
                    <groupId>org.codehaus.mojo</groupId>
                    <artifactId>license-maven-plugin</artifactId>
                    <version>${mojo-license-maven-plugin.version}</version>
                </plugin>
                <plugin>
                    <groupId>icu.easyj.maven.plugins</groupId>
                    <artifactId>easyj-maven-plugin</artifactId>
                    <version>${easyj-maven-plugin.version}</version>
                    <!-- This goal can replace flatten-maven-plugin to flatten the pom, and replace '${revision}' to the actual version. -->
                    <executions>
                        <execution>
                            <id>simplify-pom</id>
                            <goals>
                                <goal>simplify-pom</goal>
                            </goals>
                        </execution>
                    </executions>
                    <configuration>
                        <simplifiedPomFileName>.flattened-pom.xml</simplifiedPomFileName>
                    </configuration>
                </plugin>
            </plugins>
        </pluginManagement>

        <plugins>
            <!-- Compiler -->
            <plugin>
                <groupId>org.apache.maven.plugins</groupId>
                <artifactId>maven-compiler-plugin</artifactId>
                <version>${maven-compiler-plugin.version}</version>
                <configuration>
                    <source>${maven.compiler.source}</source>
                    <target>${maven.compiler.target}</target>
                    <encoding>${project.build.sourceEncoding}</encoding>
                    <parameters>true</parameters>
                </configuration>
            </plugin>
            <!-- Resources -->
            <plugin>
                <groupId>org.apache.maven.plugins</groupId>
                <artifactId>maven-resources-plugin</artifactId>
                <version>${maven-resources-plugin.version}</version>
                <configuration>
                    <encoding>${project.build.sourceEncoding}</encoding>
                </configuration>
            </plugin>
            <!-- Jar -->
            <plugin>
                <groupId>org.apache.maven.plugins</groupId>
                <artifactId>maven-jar-plugin</artifactId>
                <version>${maven-jar-plugin.version}</version>
                <configuration>
                    <archive>
                        <addMavenDescriptor>true</addMavenDescriptor>
                        <index>true</index>
                        <manifest>
                            <addDefaultSpecificationEntries>true</addDefaultSpecificationEntries>
                            <addDefaultImplementationEntries>true</addDefaultImplementationEntries>
                        </manifest>
                        <manifestEntries>
                            <Implementation-Build>${maven.build.timestamp}</Implementation-Build>
                        </manifestEntries>
                    </archive>
                    <excludes>
                        <exclude>**/META-INF/additional-spring-configuration-metadata.json</exclude>
                        <exclude>protobuf/**</exclude>
                        <exclude>**/*.proto</exclude>
                    </excludes>
                </configuration>
            </plugin>
            <!-- Clean -->
            <plugin>
                <groupId>org.apache.maven.plugins</groupId>
                <artifactId>maven-clean-plugin</artifactId>
                <version>${maven-clean-plugin.version}</version>
                <configuration>
                    <filesets>
                        <fileset>
                            <directory>./</directory>
                            <includes>
                                <include>*-pom.xml</include>
                                <include>**/db_store/**</include>
                                <include>**/sessionStore/**</include>
                                <include>**/root.data</include>
                            </includes>
                            <followSymlinks>false</followSymlinks>
                        </fileset>
                    </filesets>
                </configuration>
            </plugin>
            <!-- EasyJ -->
            <plugin>
                <groupId>icu.easyj.maven.plugins</groupId>
                <artifactId>easyj-maven-plugin</artifactId>
            </plugin>
            <!-- Enforcer -->
            <plugin>
                <groupId>org.apache.maven.plugins</groupId>
                <artifactId>maven-enforcer-plugin</artifactId>
                <version>${maven-enforcer-plugin.version}</version>
                <executions>
                    <execution>
                        <id>enforce-maven</id>
                        <goals>
                            <goal>enforce</goal>
                        </goals>
                        <configuration>
                            <rules>
                                <requireMavenVersion>
                                    <version>[3.6.0,)</version>
                                </requireMavenVersion>
                            </rules>
                        </configuration>
                    </execution>
                </executions>
            </plugin>
        </plugins>
    </build>

    <profiles>
        <!-- profile: release -->
        <profile>
            <id>release</id>
            <properties>
                <image.publish.skip>false</image.publish.skip>
                <image.tags>${project.version},latest</image.tags>
            </properties>
            <build>
                <plugins>
                    <!-- Javadoc -->
                    <plugin>
                        <groupId>org.apache.maven.plugins</groupId>
                        <artifactId>maven-javadoc-plugin</artifactId>
                        <configuration>
                            <charset>${project.build.sourceEncoding}</charset>
                            <encoding>${project.build.sourceEncoding}</encoding>
                            <failOnError>false</failOnError>
                        </configuration>
                        <executions>
                            <execution>
                                <phase>package</phase>
                                <goals>
                                    <goal>jar</goal>
                                </goals>
                            </execution>
                        </executions>
                    </plugin>
                    <!-- Staging -->
                    <plugin>
                        <groupId>org.sonatype.plugins</groupId>
                        <artifactId>nexus-staging-maven-plugin</artifactId>
                        <version>${nexus-staging-maven-plugin.version}</version>
                        <extensions>true</extensions>
                        <configuration>
                            <serverId>oss_seata</serverId>
                            <nexusUrl>https://oss.sonatype.org/</nexusUrl>
                            <autoReleaseAfterClose>false</autoReleaseAfterClose>
                        </configuration>
                    </plugin>
                    <!-- GPG -->
                    <plugin>
                        <groupId>org.apache.maven.plugins</groupId>
                        <artifactId>maven-gpg-plugin</artifactId>
                        <version>${maven-gpg-plugin.version}</version>
                        <executions>
                            <execution>
                                <id>sign-artifacts</id>
                                <phase>verify</phase>
                                <goals>
                                    <goal>sign</goal>
                                </goals>
                                <configuration>
                                    <keyname>${gpg.keyname}</keyname>
                                </configuration>
                            </execution>
                        </executions>
                    </plugin>
                </plugins>
            </build>
            <!-- distribution management -->
            <distributionManagement>
                <repository>
                    <id>oss_seata</id>
                    <url>https://oss.sonatype.org/service/local/staging/deploy/maven2/</url>
                </repository>
                <snapshotRepository>
                    <id>oss_seata</id>
                    <url>https://oss.sonatype.org/content/repositories/snapshots</url>
                </snapshotRepository>
            </distributionManagement>
        </profile>

        <profile>
            <id>args-for-un-java8</id>
            <properties>
                <maven.surefire.argLine>
                    --add-opens java.base/java.lang=ALL-UNNAMED
                    --add-opens java.base/java.net=ALL-UNNAMED
                    --add-opens java.base/java.math=ALL-UNNAMED
                    --add-opens java.base/java.text=ALL-UNNAMED
                    --add-opens java.base/java.util=ALL-UNNAMED
                    --add-opens java.base/java.util.regex=ALL-UNNAMED
                    --add-opens java.base/java.util.concurrent=ALL-UNNAMED

                    --add-opens java.sql/java.sql=ALL-UNNAMED
                    --add-opens java.sql.rowset/javax.sql.rowset.serial=ALL-UNNAMED

                    --illegal-access=permit
                    -Dillegal-access=permit
                </maven.surefire.argLine>
            </properties>
        </profile>
    </profiles>
</project><|MERGE_RESOLUTION|>--- conflicted
+++ resolved
@@ -63,11 +63,7 @@
 
     <properties>
         <!-- seata version -->
-<<<<<<< HEAD
-        <revision>1.5.0-Raft-SNAPSHOT</revision>
-=======
-        <revision>1.5.2-SNAPSHOT</revision>
->>>>>>> 95a89d57
+        <revision>1.5.2-Raft-SNAPSHOT</revision>
 
         <!-- Compiler settings properties -->
         <java.version>1.8</java.version>

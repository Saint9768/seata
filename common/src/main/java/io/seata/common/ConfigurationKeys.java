--- conflicted
+++ resolved
@@ -929,12 +929,10 @@
      */
     String XA_CONNECTION_TWO_PHASE_HOLD_TIMEOUT = CLIENT_RM_PREFIX + "connectionTwoPhaseHoldTimeoutXA";
 
-<<<<<<< HEAD
-=======
+
     /**
      * The constant ENABLE_PARALLEL_REQUEST_HANDLE_KEY
      */
     String ENABLE_PARALLEL_REQUEST_HANDLE_KEY = SERVER_PREFIX + "enableParallelRequestHandle";
 
->>>>>>> 63ec93ad
 }